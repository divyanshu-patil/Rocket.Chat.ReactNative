--- conflicted
+++ resolved
@@ -1,6 +1,6 @@
 import React from 'react';
 
-import Spinner from 'react-native-loading-spinner-overlay';
+// import Spinner from 'react-native-loading-spinner-overlay';
 
 import PropTypes from 'prop-types';
 import { Keyboard, Text, TextInput, View, TouchableOpacity, SafeAreaView } from 'react-native';
@@ -86,9 +86,8 @@
 				contentContainerStyle={styles.container}
 				keyboardVerticalOffset={128}
 			>
-<<<<<<< HEAD
-				<SafeAreaView>
-					<View style={styles.loginView}>
+				<View style={styles.loginView}>
+					<SafeAreaView>
 						<View style={styles.formContainer}>
 							<TextInput
 								style={styles.input_white}
@@ -116,76 +115,32 @@
 
 							{this.renderTOTP()}
 
-							<TouchableOpacity style={styles.buttonContainer}>
-								<Text style={styles.button} onPress={this.submit}>LOGIN</Text>
+							<TouchableOpacity
+								style={styles.buttonContainer}
+								onPress={this.submit}
+							>
+								<Text style={styles.button}>LOGIN</Text>
 							</TouchableOpacity>
 
-							<TouchableOpacity style={styles.buttonContainer}>
-								<Text style={styles.button} onPress={this.register}>REGISTER</Text>
+							<TouchableOpacity style={styles.buttonContainer} onPress={this.register}>
+								<Text style={styles.button}>REGISTER</Text>
 							</TouchableOpacity>
 
+							<TouchableOpacity style={styles.buttonContainer} onPress={this.termsService}>
+								<Text style={styles.button}>TERMS OF SERVICE</Text>
+							</TouchableOpacity>
+
+							<TouchableOpacity style={styles.buttonContainer} onPress={this.privacyPolicy}>
+								<Text style={styles.button}>PRIVACY POLICY</Text>
+							</TouchableOpacity>
 							<TouchableOpacity style={styles.buttonContainer} onPress={this.forgotPassword}>
 								<Text style={styles.button}>FORGOT MY PASSWORD</Text>
 							</TouchableOpacity>
 
 							{this.props.login.failure && <Text style={styles.error}>{this.props.login.error.reason}</Text>}
 						</View>
-						<Spinner visible={this.props.login.isFetching} textContent='Loading...' textStyle={{ color: '#FFF' }} />
-=======
-				<View style={styles.loginView}>
-					<View style={styles.formContainer}>
-						<TextInput
-							style={styles.input_white}
-							onChangeText={username => this.setState({ username })}
-							keyboardType='email-address'
-							autoCorrect={false}
-							returnKeyType='next'
-							autoCapitalize='none'
-							underlineColorAndroid='transparent'
-							onSubmitEditing={() => { this.password.focus(); }}
-							placeholder={this.props.Accounts_EmailOrUsernamePlaceholder || 'Email or username'}
-						/>
-						<TextInput
-							ref={(e) => { this.password = e; }}
-							style={styles.input_white}
-							onChangeText={password => this.setState({ password })}
-							secureTextEntry
-							autoCorrect={false}
-							returnKeyType='done'
-							autoCapitalize='none'
-							underlineColorAndroid='transparent'
-							onSubmitEditing={this.submit}
-							placeholder={this.props.Accounts_PasswordPlaceholder || 'Password'}
-						/>
-
-						{this.renderTOTP()}
-
-						<TouchableOpacity
-							style={styles.buttonContainer}
-							onPress={this.submit}
-						>
-							<Text style={styles.button}>LOGIN</Text>
-						</TouchableOpacity>
-
-						<TouchableOpacity style={styles.buttonContainer} onPress={this.register}>
-							<Text style={styles.button}>REGISTER</Text>
-						</TouchableOpacity>
-
-						<TouchableOpacity style={styles.buttonContainer} onPress={this.termsService}>
-							<Text style={styles.button}>TERMS OF SERVICE</Text>
-						</TouchableOpacity>
-
-						<TouchableOpacity style={styles.buttonContainer} onPress={this.privacyPolicy}>
-							<Text style={styles.button}>PRIVACY POLICY</Text>
-						</TouchableOpacity>
-						<TouchableOpacity style={styles.buttonContainer} onPress={this.forgotPassword}>
-							<Text style={styles.button}>FORGOT MY PASSWORD</Text>
-						</TouchableOpacity>
-
-						{this.props.login.failure && <Text style={styles.error}>{this.props.login.error.reason}</Text>}
->>>>>>> 4ca9fcdd
-					</View>
-				</SafeAreaView>
+					</SafeAreaView>
+				</View>
 			</KeyboardView>
 		);
 	}
