--- conflicted
+++ resolved
@@ -2,16 +2,9 @@
 import PropTypes from 'prop-types';
 import { Navigation } from 'react-native-navigation';
 import { Text, TextInput, View, StyleSheet } from 'react-native';
-<<<<<<< HEAD
-import _ from 'underscore';
-import realm from '../lib/realm';
-
-import KeyboardView from '../presentation/KeyboardView';
-=======
 import { connect } from 'react-redux';
 import { serverRequest, addServer } from '../actions/server';
-import KeyboardView from '../components/KeyboardView';
->>>>>>> 2c738571
+import KeyboardView from '../presentation/KeyboardView';
 
 const styles = StyleSheet.create({
 	view: {
