--- conflicted
+++ resolved
@@ -2,11 +2,7 @@
 import Icon from 'react-native-vector-icons/Ionicons';
 import React from 'react';
 import PropTypes from 'prop-types';
-<<<<<<< HEAD
-import { Text, View, FlatList, StyleSheet, TouchableOpacity } from 'react-native';
-=======
-import { Text, View, FlatList, StyleSheet, Platform, TextInput } from 'react-native';
->>>>>>> b7be727d
+import { Text, View, FlatList, StyleSheet, TouchableOpacity, Platform, TextInput } from 'react-native';
 import Meteor from 'react-native-meteor';
 import realm from '../lib/realm';
 import RocketChat from '../lib/rocketchat';
@@ -84,10 +80,6 @@
 
 	constructor(props) {
 		super(props);
-<<<<<<< HEAD
-		this._listViewOffset = 0;
-		this.state = this.getState();
-=======
 
 		this.state = {
 			dataSource: this.getSubscriptions(),
@@ -95,7 +87,6 @@
 			searchDataSource: [],
 			searchText: ''
 		};
->>>>>>> b7be727d
 	}
 
 	componentWillMount() {
