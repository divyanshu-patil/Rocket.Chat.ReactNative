import Meteor from 'react-native-meteor';
import Random from 'react-native-meteor/lib/Random';
import { AsyncStorage, Platform } from 'react-native';
import { hashPassword } from 'react-native-meteor/lib/utils';

import RNFetchBlob from 'react-native-fetch-blob';
import reduxStore from './createStore';
import settingsType from '../constants/settings';
import realm from './realm';
import * as actions from '../actions';
import { typing } from '../actions/room';
import { disconnect, connectSuccess } from '../actions/connect';

export { Accounts } from 'react-native-meteor';

const call = (method, ...params) => new Promise((resolve, reject) => {
	Meteor.call(method, ...params, (err, data) => {
		if (err) {
			reject(err);
		}
		resolve(data);
	});
});
const TOKEN_KEY = 'reactnativemeteor_usertoken';

const RocketChat = {
	TOKEN_KEY,

	createChannel({ name, users, type }) {
		return call(type ? 'createChannel' : 'createPrivateGroup', name, users, type);
	},

	async getUserToken() {
		try {
			return await AsyncStorage.getItem(TOKEN_KEY);
		} catch (error) {
			console.warn(`AsyncStorage error: ${ error.message }`);
		}
	},
	async testServer(url) {
		if (/^(https?:\/\/)?(((\w|[0-9])+(\.(\w|[0-9-_])+)+)|localhost)(:\d+)?$/.test(url)) {
			const response = await fetch(url, { method: 'HEAD' });
			if (response.status === 200 && response.headers.get('x-instance-id') != null && response.headers.get('x-instance-id').length) {
				return url;
			}
		}
		throw new Error({ error: 'invalid server' });
	},
	connect(_url) {
		return new Promise((resolve) => {
			const url = `${ _url }/websocket`;

			Meteor.connect(url, { autoConnect: true, autoReconnect: true });

			Meteor.ddp.on('disconnected', () => {
				reduxStore.dispatch(disconnect());
			});

			Meteor.ddp.on('connected', () => {
				reduxStore.dispatch(connectSuccess());
				resolve();
			});

			Meteor.ddp.on('connected', async() => {
				Meteor.ddp.on('changed', (ddpMessage) => {
					const server = { id: reduxStore.getState().server.server };
					if (ddpMessage.collection === 'stream-room-messages') {
						return realm.write(() => {
							const message = ddpMessage.fields.args[0];
							message.temp = false;
							message._server = server;
							message.attachments = message.attachments || [];
							message.starred = !!message.starred;
							realm.create('messages', message, true);
						});
					}
					if (ddpMessage.collection === 'stream-notify-room') {
						const [_rid, ev] = ddpMessage.fields.eventName.split('/');
						if (ev !== 'typing') {
							return;
						}
						return reduxStore.dispatch(typing({ _rid, username: ddpMessage.fields.args[0], typing: ddpMessage.fields.args[1] }));
					}
					if (ddpMessage.collection === 'stream-notify-user') {
						const [type, data] = ddpMessage.fields.args;
						const [, ev] = ddpMessage.fields.eventName.split('/');
						if (/subscriptions/.test(ev)) {
							switch (type) {
								case 'inserted':
									data._server = server;
									realm.write(() => {
										realm.create('subscriptions', data, true);
									});
									break;
								case 'updated':
									delete data._updatedAt;
									realm.write(() => {
										realm.create('subscriptions', data, true);
									});
									break;
								default:
							}
						}
						if (/rooms/.test(ev) && type === 'updated') {
							const sub = realm.objects('subscriptions').filtered('rid == $0', data._id)[0];
							realm.write(() => {
								sub._updatedAt = data._updatedAt;
							});
						}
					}
				});
				RocketChat.getSettings();
			});
		})
			.catch(e => console.error(e));
	},
	login(params, callback) {
		return new Promise((resolve, reject) => {
			Meteor._startLoggingIn();
			return Meteor.call('login', params, (err, result) => {
				Meteor._endLoggingIn();
				Meteor._handleLoginCallback(err, result);
				if (err) {
					if (/user not found/i.test(err.reason)) {
						err.error = 1;
						err.reason = 'User or Password incorrect';
						err.message = 'User or Password incorrect';
					}
					reject(err);
				} else {
					resolve(result);
				}
				if (typeof callback === 'function') {
					callback(err, result);
				}
			});
		});
	},

	me({ server, token, userId }) {
		return fetch(`${ server }/api/v1/me`, {
			method: 'get',
			headers: {
				'Content-Type': 'application/json',
				'X-Auth-Token': token,
				'X-User-Id': userId
			}
		}).then(response => response.json());
	},

	register({ credentials }) {
		return call('registerUser', credentials);
	},

	setUsername({ credentials }) {
		return call('setUsername', credentials.username);
	},

	forgotPassword(email) {
		return call('sendForgotPasswordEmail', email);
	},

	loginWithPassword({ username, password, code }, callback) {
		let params = {};
		const state = reduxStore.getState();

		if (state.settings.LDAP_Enable) {
			params = {
				ldap: true,
				username,
				ldapPass: password,
				ldapOptions: {}
			};
		} else if (state.settings.CROWD_Enable) {
			params = {
				crowd: true,
				username,
				crowdPassword: password
			};
		} else {
			params = {
				password: hashPassword(password),
				user: {
					username
				}
			};

			if (typeof username === 'string' && username.indexOf('@') !== -1) {
				params.user = { email: username };
			}
		}

		if (code) {
			params = {
				totp: {
					login: params,
					code
				}
			};
		}

		return this.login(params, callback);
	},

	loadSubscriptions(cb) {
		Meteor.call('subscriptions/get', (err, data) => {
			if (err) {
				console.error(err);
			}
			if (data.length) {
				realm.write(() => {
					data.forEach((subscription) => {
						// const subscription = {
						// 	_id: item._id
						// };
						// if (typeof item.value === 'string') {
						// 	subscription.value = item.value;
						// }
						subscription._server = { id: reduxStore.getState().server.server };
						// write('subscriptions', subscription);
						realm.create('subscriptions', subscription, true);
					});
				});
			}

			return cb && cb();
		});
	},
	registerPushToken(id, token) {
		const key = Platform.OS === 'ios' ? 'apn' : 'gcm';
		const data = {
			id: `RocketChatRN${ id }`,
			token: { [key]: token },
			appName: 'chat.rocket.reactnative', // TODO: try to get from config file
			userId: id,
			metadata: {}
		};
		return call('raix:push-update', data);
	},

	updatePushToken(pushId) {
		return call('raix:push-setuser', pushId);
	},

	loadMessagesForRoom(rid, end, cb) {
		return new Promise((resolve, reject) => {
			Meteor.call('loadHistory', rid, end, 20, (err, data) => {
				if (err) {
					if (cb) {
						cb({ end: true });
					}
					return reject(err);
				}
				if (data && data.messages.length) {
					realm.write(() => {
						data.messages.forEach((message) => {
							message.temp = false;
							message._server = { id: reduxStore.getState().server.server };
							message.attachments = message.attachments || [];
							// write('messages', message);
							message.starred = !!message.starred;
							realm.create('messages', message, true);
						});
					});
				}

				if (cb) {
					if (data && data.messages.length < 20) {
						cb({ end: true });
					} else {
						cb({ end: false });
					}
				}
				resolve();
			});
		});
	},

	getMessage(rid, msg = {}) {
		const _id = Random.id();
		// console.log('reduxStore.getState().login.id ', reduxStore.getState().login);
		const message = {
			_id,
			rid,
			msg,
			ts: new Date(),
			_updatedAt: new Date(),
			temp: true,
			_server: { id: reduxStore.getState().server.server },
			u: {
				_id: reduxStore.getState().login.user.id || '1',
				username: reduxStore.getState().login.user.username
			}
		};

		realm.write(() => {
			realm.create('messages', message, true);
			// write('messages', message, true);
		});
		return message;
	},
	sendMessage(rid, msg) {
		const tempMessage = this.getMessage(rid, msg);
		return call('sendMessage', { _id: tempMessage._id, rid, msg });
	},

	spotlight(search, usernames) {
		return call('spotlight', search, usernames);
	},

	createDirectMessage(username) {
		return call('createDirectMessage', username);
	},
	readMessages(rid) {
		return call('readMessages', rid);
	},
	joinRoom(rid) {
		return call('joinRoom', rid);
	},


	/*
		"name":"yXfExLErmNR5eNPx7.png"
		"size":961
		"type":"image/png"
		"rid":"GENERAL"
		"description":""
		"store":"fileSystem"
	*/
	_ufsCreate(fileInfo) {
		// return call('ufsCreate', fileInfo);
		return call('ufsCreate', fileInfo);
	},

	// ["ZTE8CKHJt7LATv7Me","fileSystem","e8E96b2819"
	_ufsComplete(fileId, store, token) {
		return call('ufsComplete', fileId, store, token);
	},

	/*
		- "GENERAL"
		- {
			"type":"image/png",
			"size":961,
			"name":"yXfExLErmNR5eNPx7.png",
			"description":"",
			"url":"/ufs/fileSystem/ZTE8CKHJt7LATv7Me/yXfExLErmNR5eNPx7.png"
		}
	*/
	_sendFileMessage(rid, data, msg = {}) {
		return call('sendFileMessage', rid, null, data, msg);
	},
	async sendFileMessage(rid, fileInfo, data) {
		const placeholder = RocketChat.getMessage(rid, 'Sending an image');
		try {
			const result = await RocketChat._ufsCreate({ ...fileInfo, rid });

			await RNFetchBlob.fetch('POST', result.url, {
				'Content-Type': 'application/octet-stream'
			}, data);

			const completeRresult = await RocketChat._ufsComplete(result.fileId, fileInfo.store, result.token);

			return await RocketChat._sendFileMessage(completeRresult.rid, {
				_id: completeRresult._id,
				type: completeRresult.type,
				size: completeRresult.size,
				name: completeRresult.name,
				url: completeRresult.path
			});
		} catch (e) {
			return e;
		} finally {
			realm.write(() => {
				const msg = realm.objects('messages').filtered('_id = $0', placeholder._id);
				realm.delete(msg);
			});
		}
	},
	async getRooms() {
		const { server, login } = reduxStore.getState();
		let lastMessage = realm
			.objects('subscriptions')
			.filtered('_server.id = $0', server.server)
			.sorted('_updatedAt', true)[0];
		lastMessage = lastMessage && new Date(lastMessage._updatedAt);
		let [subscriptions, rooms] = await Promise.all([call('subscriptions/get', lastMessage), call('rooms/get', lastMessage)]);

		if (lastMessage) {
			subscriptions = subscriptions.update;
			rooms = rooms.update;
		}
		const data = subscriptions.map((subscription) => {
			const room = rooms.find(({ _id }) => _id === subscription.rid);
			delete subscription._updatedAt;
			if (room) {
				subscription._updatedAt = room._updatedAt;
			}
			subscription._server = { id: server.server };
			return subscription;
		});

		realm.write(() => {
			data.forEach(subscription =>
				realm.create('subscriptions', subscription, true));
		});
		Meteor.subscribe('stream-notify-user', `${ login.user.id }/subscriptions-changed`, false);
		Meteor.subscribe('stream-notify-user', `${ login.user.id }/rooms-changed`, false);
		return data;
	},
	logout({ server }) {
		Meteor.logout();
		Meteor.disconnect();
		AsyncStorage.removeItem(TOKEN_KEY);
		AsyncStorage.removeItem(`${ TOKEN_KEY }-${ server }`);
	},
	async getSettings() {
		const temp = realm.objects('settings').sorted('_updatedAt', true)[0];
		const result = await (!temp ? call('public-settings/get') : call('public-settings/get', new Date(temp._updatedAt)));
		const settings = temp ? result.update : result;
		const filteredSettings = RocketChat._prepareSettings(RocketChat._filterSettings(settings));
		realm.write(() => {
			filteredSettings.forEach(setting => realm.create('settings', setting, true));
		});
		reduxStore.dispatch(actions.setAllSettings(RocketChat.parseSettings(filteredSettings)));
	},
	parseSettings: settings => settings.reduce((ret, item) => {
		ret[item._id] = item[settingsType[item.type]] || item.valueAsString || item.value;
		return ret;
	}, {}),
	_prepareSettings(settings) {
		return settings.map((setting) => {
			setting[settingsType[setting.type]] = setting.value;
			return setting;
		});
	},
	_filterSettings: settings => settings.filter(setting => settingsType[setting.type] && setting.value),
<<<<<<< HEAD
	subscribe(...args) {
		return Meteor.subscribe(...args);
	},
	emitTyping(room, t = true) {
		const { login } = reduxStore.getState();
		return call('stream-notify-room', `${ room }/typing`, login.user.username, t);
=======
	deleteMessage(message) {
		return call('deleteMessage', { _id: message._id });
	},
	editMessage(message) {
		const { _id, msg, rid } = message;
		return call('updateMessage', { _id, msg, rid });
	},
	starMessage(message) {
		return call('starMessage', { _id: message._id, rid: message.rid, starred: !message.starred });
	},
	togglePinMessage(message) {
		if (message.pinned) {
			return call('unpinMessage', message);
		}
		return call('pinMessage', message);
	},
	getRoom(rid) {
		return new Promise((resolve, reject) => {
			const result = realm.objects('subscriptions').filtered('rid = $0', rid);

			if (result.length === 0) {
				return reject(new Error('Room not found'));
			}
			return resolve(result[0]);
		});
	},
	async getPermalink(message) {
		return new Promise(async(resolve, reject) => {
			let room;
			try {
				room = await RocketChat.getRoom(message.rid);
			} catch (error) {
				return reject(error);
			}

			let roomType;
			switch (room.t) {
				case 'p':
					roomType = 'group';
					break;
				case 'c':
					roomType = 'channel';
					break;
				case 'd':
					roomType = 'direct';
					break;
				default:
					break;
			}
			return resolve(`${ room._server.id }/${ roomType }/${ room.name }?msg=${ message._id }`);
		});
>>>>>>> 5ad676f7
	}
};

export default RocketChat;<|MERGE_RESOLUTION|>--- conflicted
+++ resolved
@@ -435,66 +435,44 @@
 		});
 	},
 	_filterSettings: settings => settings.filter(setting => settingsType[setting.type] && setting.value),
-<<<<<<< HEAD
+	deleteMessage(message) {
+		return call('deleteMessage', { _id: message._id });
+	},
+	editMessage(message) {
+		const { _id, msg, rid } = message;
+		return call('updateMessage', { _id, msg, rid });
+	},
+	starMessage(message) {
+		return call('starMessage', { _id: message._id, rid: message.rid, starred: !message.starred });
+	},
+	togglePinMessage(message) {
+		if (message.pinned) {
+			return call('unpinMessage', message);
+		}
+		return call('pinMessage', message);
+	},
+	getRoom(rid) {
+		const result = realm.objects('subscriptions').filtered('rid = $0', rid);
+		if (result.length === 0) {
+			return Promise.reject(new Error('Room not found'));
+		}
+		return Promise.resolve(result[0]);
+	},
+	async getPermalink(message) {
+		const room = await RocketChat.getRoom(message.rid);
+		const roomType = {
+			p: 'group',
+			c: 'channel',
+			d: 'direct'
+		}[room.t];
+		return `${ room._server.id }/${ roomType }/${ room.name }?msg=${ message._id }`;
+	},
 	subscribe(...args) {
 		return Meteor.subscribe(...args);
 	},
 	emitTyping(room, t = true) {
 		const { login } = reduxStore.getState();
 		return call('stream-notify-room', `${ room }/typing`, login.user.username, t);
-=======
-	deleteMessage(message) {
-		return call('deleteMessage', { _id: message._id });
-	},
-	editMessage(message) {
-		const { _id, msg, rid } = message;
-		return call('updateMessage', { _id, msg, rid });
-	},
-	starMessage(message) {
-		return call('starMessage', { _id: message._id, rid: message.rid, starred: !message.starred });
-	},
-	togglePinMessage(message) {
-		if (message.pinned) {
-			return call('unpinMessage', message);
-		}
-		return call('pinMessage', message);
-	},
-	getRoom(rid) {
-		return new Promise((resolve, reject) => {
-			const result = realm.objects('subscriptions').filtered('rid = $0', rid);
-
-			if (result.length === 0) {
-				return reject(new Error('Room not found'));
-			}
-			return resolve(result[0]);
-		});
-	},
-	async getPermalink(message) {
-		return new Promise(async(resolve, reject) => {
-			let room;
-			try {
-				room = await RocketChat.getRoom(message.rid);
-			} catch (error) {
-				return reject(error);
-			}
-
-			let roomType;
-			switch (room.t) {
-				case 'p':
-					roomType = 'group';
-					break;
-				case 'c':
-					roomType = 'channel';
-					break;
-				case 'd':
-					roomType = 'direct';
-					break;
-				default:
-					break;
-			}
-			return resolve(`${ room._server.id }/${ roomType }/${ room.name }?msg=${ message._id }`);
-		});
->>>>>>> 5ad676f7
 	}
 };
 
