import Meteor from 'react-native-meteor';
import Random from 'react-native-meteor/lib/Random';
import { AsyncStorage, Platform } from 'react-native';
import { hashPassword } from 'react-native-meteor/lib/utils';

import RNFetchBlob from 'react-native-fetch-blob';
import reduxStore from './createStore';
import settingsType from '../constants/settings';
import realm from './realm';
import * as actions from '../actions';
import { disconnect, connectSuccess } from '../actions/connect';

export { Accounts } from 'react-native-meteor';

const call = (method, ...params) => new Promise((resolve, reject) => {
	Meteor.call(method, ...params, (err, data) => {
		if (err) {
			reject(err);
		}
		resolve(data);
	});
});
const TOKEN_KEY = 'reactnativemeteor_usertoken';

const RocketChat = {
	TOKEN_KEY,

	createChannel({ name, users, type }) {
		return call(type ? 'createChannel' : 'createPrivateGroup', name, users, type);
	},

	async getUserToken() {
		try {
			return await AsyncStorage.getItem(TOKEN_KEY);
		} catch (error) {
			console.warn(`AsyncStorage error: ${ error.message }`);
		}
	},
	async testServer(url) {
		if (/^(https?:\/\/)?(((\w|[0-9])+(\.(\w|[0-9-_])+)+)|localhost)(:\d+)?$/.test(url)) {
			const response = await fetch(url, { method: 'HEAD' });
			if (response.status === 200 && response.headers.get('x-instance-id') != null && response.headers.get('x-instance-id').length) {
				return url;
			}
		}
		throw new Error({ error: 'invalid server' });
	},
	connect(_url) {
		return new Promise((resolve) => {
			const url = `${ _url }/websocket`;

			Meteor.connect(url, { autoConnect: true, autoReconnect: true });

			Meteor.ddp.on('disconnected', () => {
				reduxStore.dispatch(disconnect());
			});

			Meteor.ddp.on('connected', () => {
				reduxStore.dispatch(connectSuccess());
				resolve();
			});

			Meteor.ddp.on('connected', async() => {
				Meteor.ddp.on('changed', (ddbMessage) => {
					const server = { id: reduxStore.getState().server.server };
					if (ddbMessage.collection === 'stream-room-messages') {
						realm.write(() => {
							const message = ddbMessage.fields.args[0];
							message.temp = false;
<<<<<<< HEAD
							message._server = server;
							message.attachments = message.attachments || [];
=======
							message._server = { id: reduxStore.getState().server.server };
							message.starred = !!message.starred;
>>>>>>> 5f844f5a
							realm.create('messages', message, true);
						});
					}

					if (ddbMessage.collection === 'stream-notify-user') {
						const [type, data] = ddbMessage.fields.args;
						const [, ev] = ddbMessage.fields.eventName.split('/');
						if (/subscriptions/.test(ev)) {
							switch (type) {
								case 'inserted':
									data._server = server;
									realm.write(() => {
										realm.create('subscriptions', data, true);
									});
									break;
								case 'updated':
									delete data._updatedAt;
									realm.write(() => {
										realm.create('subscriptions', data, true);
									});
									break;
								default:
							}
						}
						if (/rooms/.test(ev) && type === 'updated') {
							const sub = realm.objects('subscriptions').filtered('rid == $0', data._id)[0];
							realm.write(() => {
								sub._updatedAt = data._updatedAt;
							});
						}
					}
				});
				RocketChat.getSettings();
			});
		})
			.catch(e => console.error(e));
	},
	login(params, callback) {
		return new Promise((resolve, reject) => {
			Meteor._startLoggingIn();
			return Meteor.call('login', params, (err, result) => {
				Meteor._endLoggingIn();
				Meteor._handleLoginCallback(err, result);
				if (err) {
					if (/user not found/i.test(err.reason)) {
						err.error = 1;
						err.reason = 'User or Password incorrect';
						err.message = 'User or Password incorrect';
					}
					reject(err);
				} else {
					resolve(result);
				}
				if (typeof callback === 'function') {
					callback(err, result);
				}
			});
		});
	},

	me({ server, token, userId }) {
		return fetch(`${ server }/api/v1/me`, {
			method: 'get',
			headers: {
				'Content-Type': 'application/json',
				'X-Auth-Token': token,
				'X-User-Id': userId
			}
		}).then(response => response.json());
	},

	register({ credentials }) {
		return call('registerUser', credentials);
	},

	setUsername({ credentials }) {
		return call('setUsername', credentials.username);
	},

	forgotPassword(email) {
		return call('sendForgotPasswordEmail', email);
	},

	loginWithPassword({ username, password, code }, callback) {
		let params = {};
		const state = reduxStore.getState();

		if (state.settings.LDAP_Enable) {
			params = {
				ldap: true,
				username,
				ldapPass: password,
				ldapOptions: {}
			};
		} else if (state.settings.CROWD_Enable) {
			params = {
				crowd: true,
				username,
				crowdPassword: password
			};
		} else {
			params = {
				password: hashPassword(password),
				user: {
					username
				}
			};

			if (typeof username === 'string' && username.indexOf('@') !== -1) {
				params.user = { email: username };
			}
		}

		if (code) {
			params = {
				totp: {
					login: params,
					code
				}
			};
		}

		return this.login(params, callback);
	},

	loadSubscriptions(cb) {
		Meteor.call('subscriptions/get', (err, data) => {
			if (err) {
				console.error(err);
			}
			if (data.length) {
				realm.write(() => {
					data.forEach((subscription) => {
						// const subscription = {
						// 	_id: item._id
						// };
						// if (typeof item.value === 'string') {
						// 	subscription.value = item.value;
						// }
						subscription._server = { id: reduxStore.getState().server.server };
						// write('subscriptions', subscription);
						realm.create('subscriptions', subscription, true);
					});
				});
			}

			return cb && cb();
		});
	},
	registerPushToken(id, token) {
		const key = Platform.OS === 'ios' ? 'apn' : 'gcm';
		const data = {
			id: `RocketChatRN${ id }`,
			token: { [key]: token },
			appName: 'chat.rocket.reactnative', // TODO: try to get from config file
			userId: id,
			metadata: {}
		};
		return call('raix:push-update', data);
	},

	updatePushToken(pushId) {
		return call('raix:push-setuser', pushId);
	},

	loadMessagesForRoom(rid, end, cb) {
		return new Promise((resolve, reject) => {
			Meteor.call('loadHistory', rid, end, 20, (err, data) => {
				if (err) {
					if (cb) {
						cb({ end: true });
					}
					return reject(err);
				}
				if (data && data.messages.length) {
					realm.write(() => {
						data.messages.forEach((message) => {
							message.temp = false;
							message._server = { id: reduxStore.getState().server.server };
							message.attachments = message.attachments || [];
							// write('messages', message);
							message.starred = !!message.starred;
							realm.create('messages', message, true);
						});
					});
				}

				if (cb) {
					if (data && data.messages.length < 20) {
						cb({ end: true });
					} else {
						cb({ end: false });
					}
				}
				resolve();
				Meteor.subscribe('stream-room-messages', rid, false);
			});
		});
	},

	getMessage(rid, msg = {}) {
		const _id = Random.id();
		// console.log('reduxStore.getState().login.id ', reduxStore.getState().login);
		const message = {
			_id,
			rid,
			msg,
			ts: new Date(),
			_updatedAt: new Date(),
			temp: true,
			_server: { id: reduxStore.getState().server.server },
			u: {
				_id: reduxStore.getState().login.user.id || '1',
				username: reduxStore.getState().login.user.username
			}
		};

		realm.write(() => {
			realm.create('messages', message, true);
			// write('messages', message, true);
		});
		return message;
	},
	sendMessage(rid, msg) {
		const tempMessage = this.getMessage(rid, msg);
		return call('sendMessage', { _id: tempMessage._id, rid, msg });
	},

	spotlight(search, usernames) {
		return call('spotlight', search, usernames);
	},

	createDirectMessage(username) {
		return call('createDirectMessage', username);
	},
	readMessages(rid) {
		return call('readMessages', rid);
	},
	joinRoom(rid) {
		return call('joinRoom', rid);
	},


	/*
		"name":"yXfExLErmNR5eNPx7.png"
		"size":961
		"type":"image/png"
		"rid":"GENERAL"
		"description":""
		"store":"fileSystem"
	*/
	_ufsCreate(fileInfo) {
		// return call('ufsCreate', fileInfo);
		return call('ufsCreate', fileInfo);
	},

	// ["ZTE8CKHJt7LATv7Me","fileSystem","e8E96b2819"
	_ufsComplete(fileId, store, token) {
		return call('ufsComplete', fileId, store, token);
	},

	/*
		- "GENERAL"
		- {
			"type":"image/png",
			"size":961,
			"name":"yXfExLErmNR5eNPx7.png",
			"description":"",
			"url":"/ufs/fileSystem/ZTE8CKHJt7LATv7Me/yXfExLErmNR5eNPx7.png"
		}
	*/
	_sendFileMessage(rid, data, msg = {}) {
		return call('sendFileMessage', rid, null, data, msg);
	},
	async sendFileMessage(rid, fileInfo, data) {
		const placeholder = RocketChat.getMessage(rid, 'Sending an image');
		try {
			const result = await RocketChat._ufsCreate({ ...fileInfo, rid });

			await RNFetchBlob.fetch('POST', result.url, {
				'Content-Type': 'application/octet-stream'
			}, data);

			const completeRresult = await RocketChat._ufsComplete(result.fileId, fileInfo.store, result.token);

			return await RocketChat._sendFileMessage(completeRresult.rid, {
				_id: completeRresult._id,
				type: completeRresult.type,
				size: completeRresult.size,
				name: completeRresult.name,
				url: completeRresult.path
			});
		} catch (e) {
			return e;
		} finally {
			realm.write(() => {
				const msg = realm.objects('messages').filtered('_id = $0', placeholder._id);
				realm.delete(msg);
			});
		}
	},
	async getRooms() {
		const { server, login } = reduxStore.getState();
		let lastMessage = realm
			.objects('subscriptions')
			.filtered('_server.id = $0', server.server)
			.sorted('_updatedAt', true)[0];
		lastMessage = lastMessage && new Date(lastMessage._updatedAt);
		let [subscriptions, rooms] = await Promise.all([call('subscriptions/get', lastMessage), call('rooms/get', lastMessage)]);

		if (lastMessage) {
			subscriptions = subscriptions.update;
			rooms = rooms.update;
		}
		const data = subscriptions.map((subscription) => {
			const room = rooms.find(({ _id }) => _id === subscription.rid);
			delete subscription._updatedAt;
			if (room) {
				subscription._updatedAt = room._updatedAt;
			}
			subscription._server = { id: server.server };
			return subscription;
		});

		realm.write(() => {
			data.forEach(subscription =>
				realm.create('subscriptions', subscription, true));
		});
		Meteor.subscribe('stream-notify-user', `${ login.user.id }/subscriptions-changed`, false);
		Meteor.subscribe('stream-notify-user', `${ login.user.id }/rooms-changed`, false);
		return data;
	},
	logout({ server }) {
		Meteor.logout();
		Meteor.disconnect();
		AsyncStorage.removeItem(TOKEN_KEY);
		AsyncStorage.removeItem(`${ TOKEN_KEY }-${ server }`);
	},
<<<<<<< HEAD
	async getSettings() {
		const temp = realm.objects('settings').sorted('_updatedAt', true)[0];
		const result = await (!temp ? call('public-settings/get') : call('public-settings/get', new Date(temp._updatedAt)));
		const settings = temp ? result.update : result;
		const filteredSettings = RocketChat._prepareSettings(RocketChat._filterSettings(settings));
		realm.write(() => {
			filteredSettings.forEach(setting => realm.create('settings', setting, true));
		});
		reduxStore.dispatch(actions.setAllSettings(RocketChat.parseSettings(filteredSettings)));
	},
	parseSettings: settings => settings.reduce((ret, item) => {
		ret[item._id] = item[settingsType[item.type]] || item.valueAsString || item.value;
		return ret;
	}, {}),
	_prepareSettings(settings) {
		return settings.map((setting) => {
			setting[settingsType[setting.type]] = setting.value;
			return setting;
		});
	},
	_filterSettings: settings => settings.filter(setting => settingsType[setting.type] && setting.value)
=======
	deleteMessage(message) {
		return call('deleteMessage', { _id: message._id });
	},
	editMessage(message) {
		const { _id, msg, rid } = message;
		return call('updateMessage', { _id, msg, rid });
	},
	starMessage(message) {
		return call('starMessage', { _id: message._id, rid: message.rid, starred: !message.starred });
	},
	togglePinMessage(message) {
		if (message.pinned) {
			return call('unpinMessage', message);
		}
		return call('pinMessage', message);
	},
	getRoom(rid) {
		return new Promise((resolve, reject) => {
			const result = realm.objects('subscriptions').filtered('rid = $0', rid);

			if (result.length === 0) {
				return reject(new Error('Room not found'));
			}
			return resolve(result[0]);
		});
	},
	async getPermalink(message) {
		return new Promise(async(resolve, reject) => {
			let room;
			try {
				room = await RocketChat.getRoom(message.rid);
			} catch (error) {
				return reject(error);
			}

			let roomType;
			switch (room.t) {
				case 'p':
					roomType = 'group';
					break;
				case 'c':
					roomType = 'channel';
					break;
				case 'd':
					roomType = 'direct';
					break;
				default:
					break;
			}
			return resolve(`${ room._server.id }/${ roomType }/${ room.name }?msg=${ message._id }`);
		});
	}
>>>>>>> 5f844f5a
};

export default RocketChat;<|MERGE_RESOLUTION|>--- conflicted
+++ resolved
@@ -67,13 +67,9 @@
 						realm.write(() => {
 							const message = ddbMessage.fields.args[0];
 							message.temp = false;
-<<<<<<< HEAD
 							message._server = server;
 							message.attachments = message.attachments || [];
-=======
-							message._server = { id: reduxStore.getState().server.server };
 							message.starred = !!message.starred;
->>>>>>> 5f844f5a
 							realm.create('messages', message, true);
 						});
 					}
@@ -412,7 +408,6 @@
 		AsyncStorage.removeItem(TOKEN_KEY);
 		AsyncStorage.removeItem(`${ TOKEN_KEY }-${ server }`);
 	},
-<<<<<<< HEAD
 	async getSettings() {
 		const temp = realm.objects('settings').sorted('_updatedAt', true)[0];
 		const result = await (!temp ? call('public-settings/get') : call('public-settings/get', new Date(temp._updatedAt)));
@@ -433,8 +428,7 @@
 			return setting;
 		});
 	},
-	_filterSettings: settings => settings.filter(setting => settingsType[setting.type] && setting.value)
-=======
+	_filterSettings: settings => settings.filter(setting => settingsType[setting.type] && setting.value),
 	deleteMessage(message) {
 		return call('deleteMessage', { _id: message._id });
 	},
@@ -487,7 +481,6 @@
 			return resolve(`${ room._server.id }/${ roomType }/${ room.name }?msg=${ message._id }`);
 		});
 	}
->>>>>>> 5f844f5a
 };
 
 export default RocketChat;