--- conflicted
+++ resolved
@@ -362,7 +362,6 @@
 			});
 		}
 	},
-<<<<<<< HEAD
 	async getRooms() {
 		const { server, login } = reduxStore.getState();
 		let lastMessage = realm
@@ -381,16 +380,6 @@
 			subscription._server = { id: server.server };
 			return subscription;
 		});
-=======
-	getRooms() {
-		const { server, login } = reduxStore.getState();
-		return Promise.all([call('subscriptions/get'), call('rooms/get')]).then(([subscriptions, rooms]) => {
-			const data = subscriptions.map((subscription) => {
-				subscription._updatedAt = (rooms.find(room => room._id === subscription.rid) || {})._updatedAt;
-				subscription._server = { id: server.server };
-				return subscription;
-			});
->>>>>>> e09ca3d6
 
 		realm.write(() => {
 			data.forEach(subscription =>
@@ -409,17 +398,23 @@
 		const temp = realm.objects('settings').sorted('_updatedAt', true)[0];
 		const result = await (!temp ? call('public-settings/get') : call('public-settings/get', new Date(temp._updatedAt)));
 		const settings = temp ? result.update : result;
-		const filteredSettings = RocketChat._filterSettings(settings);
+		const filteredSettings = RocketChat._prepareSettings(RocketChat._filterSettings(settings));
 		realm.write(() => {
 			filteredSettings.forEach(setting => realm.create('settings', setting, true));
 		});
 		reduxStore.dispatch(actions.setAllSettings(RocketChat.parseSettings(filteredSettings)));
 	},
 	parseSettings: settings => settings.reduce((ret, item) => {
-		ret[item._id] = item[settingsType[item.type]] || item.valueAsString;
+		ret[item._id] = item[settingsType[item.type]] || item.valueAsString || item.value;
 		return ret;
 	}, {}),
-	_filterSettings: settings => settings.filter(setting => settingsType[setting.type])
+	_prepareSettings(settings) {
+		return settings.map((setting) => {
+			setting[settingsType[setting.type]] = setting.value;
+			return setting;
+		});
+	},
+	_filterSettings: settings => settings.filter(setting => settingsType[setting.type] && setting.value)
 };
 
 export default RocketChat;