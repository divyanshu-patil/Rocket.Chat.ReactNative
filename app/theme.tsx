--- conflicted
+++ resolved
@@ -21,8 +21,4 @@
 	return ThemedComponent;
 }
 
-<<<<<<< HEAD
-export const useTheme = (): Partial<IThemeContextProps> => React.useContext(ThemeContext);
-=======
-export const useTheme = (): IThemeContextProps => React.useContext(ThemeContext);
->>>>>>> 2946c472
+export const useTheme = (): IThemeContextProps => React.useContext(ThemeContext);