--- conflicted
+++ resolved
@@ -59,11 +59,8 @@
 import AddChannelTeamView from '../../views/AddChannelTeamView';
 import AddExistingChannelView from '../../views/AddExistingChannelView';
 import SelectListView from '../../views/SelectListView';
-<<<<<<< HEAD
 import DiscussionMessagesView from '../../views/DiscussionMessagesView';
-=======
 import { ModalContainer } from './ModalContainer';
->>>>>>> 28d7a1ba
 
 // ChatsStackNavigator
 const ChatsStack = createStackNavigator();
@@ -163,7 +160,6 @@
 					component={ForwardLivechatView}
 					options={ForwardLivechatView.navigationOptions}
 				/>
-<<<<<<< HEAD
 				<ModalStack.Screen
 					name='LivechatEditView'
 					component={LivechatEditView}
@@ -192,13 +188,6 @@
 					component={MarkdownTableView}
 					options={MarkdownTableView.navigationOptions}
 				/>
-=======
-				<ModalStack.Screen name='LivechatEditView' component={LivechatEditView} options={LivechatEditView.navigationOptions} />
-				<ModalStack.Screen name='PickerView' component={PickerView} options={PickerView.navigationOptions} />
-				<ModalStack.Screen name='ThreadMessagesView' component={ThreadMessagesView} />
-				<ModalStack.Screen name='TeamChannelsView' component={TeamChannelsView} options={TeamChannelsView.navigationOptions} />
-				<ModalStack.Screen name='MarkdownTableView' component={MarkdownTableView} options={MarkdownTableView.navigationOptions} />
->>>>>>> 28d7a1ba
 				<ModalStack.Screen
 					name='ReadReceiptsView'
 					component={ReadReceiptsView}
