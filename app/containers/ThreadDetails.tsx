--- conflicted
+++ resolved
@@ -5,12 +5,8 @@
 import { CustomIcon } from '../lib/Icons';
 import { themes } from '../constants/colors';
 import sharedStyles from '../views/Styles';
-<<<<<<< HEAD
 import { useTheme } from '../theme';
-=======
-import { withTheme } from '../theme';
 import { TThreadModel } from '../definitions/IThread';
->>>>>>> 2946c472
 
 const styles = StyleSheet.create({
 	container: {
@@ -45,34 +41,18 @@
 });
 
 interface IThreadDetails {
-<<<<<<< HEAD
-	item: {
-		tcount?: number | string;
-		replies?: any;
-		id: string;
-	};
-=======
 	item: Partial<TThreadModel>;
->>>>>>> 2946c472
 	user: {
 		id: string;
 	};
 	badgeColor?: string;
 	toggleFollowThread: Function;
 	style: ViewStyle;
-<<<<<<< HEAD
-=======
-	theme?: string;
->>>>>>> 2946c472
 }
 
 const ThreadDetails = ({ item, user, badgeColor, toggleFollowThread, style }: IThreadDetails): JSX.Element => {
 	const { theme } = useTheme();
 	let { tcount } = item;
-<<<<<<< HEAD
-
-=======
->>>>>>> 2946c472
 	if (tcount! >= 1000) {
 		tcount = '+999';
 	}
@@ -88,22 +68,14 @@
 		<View style={[styles.container, style]}>
 			<View style={styles.detailsContainer}>
 				<View style={styles.detailContainer}>
-<<<<<<< HEAD
-					<CustomIcon name={'threads'} size={24} color={themes[theme!].auxiliaryText} />
-=======
 					<CustomIcon name='threads' size={24} color={themes[theme!].auxiliaryText} />
->>>>>>> 2946c472
 					<Text style={[styles.detailText, { color: themes[theme!].auxiliaryText }]} numberOfLines={1}>
 						{tcount}
 					</Text>
 				</View>
 
 				<View style={styles.detailContainer}>
-<<<<<<< HEAD
-					<CustomIcon name={'user'} size={24} color={themes[theme!].auxiliaryText} />
-=======
 					<CustomIcon name='user' size={24} color={themes[theme!].auxiliaryText} />
->>>>>>> 2946c472
 					<Text style={[styles.detailText, { color: themes[theme!].auxiliaryText }]} numberOfLines={1}>
 						{replies}
 					</Text>
