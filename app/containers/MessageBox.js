import React from 'react';
import PropTypes from 'prop-types';
import { View, TextInput, StyleSheet, SafeAreaView } from 'react-native';
import Icon from 'react-native-vector-icons/MaterialIcons';
import ImagePicker from 'react-native-image-picker';
import { connect } from 'react-redux';
<<<<<<< HEAD
import { imTyping } from '../actions/room';
=======
>>>>>>> 5ad676f7
import RocketChat from '../lib/rocketchat';
import { editRequest } from '../actions/messages';

const styles = StyleSheet.create({
	textBox: {
		paddingTop: 1,
		paddingHorizontal: 15,
		borderTopWidth: 1,
		borderTopColor: '#ccc',
		backgroundColor: '#fff'
	},
	safeAreaView: {
		flexDirection: 'row',
		alignItems: 'center'
	},
	textBoxInput: {
		height: 40,
		alignSelf: 'stretch',
		flexGrow: 1
	},
	fileButton: {
		color: '#aaa',
		paddingTop: 10,
		paddingBottom: 10,
		fontSize: 20
	},
	editing: {
		backgroundColor: '#fff5df'
	}
});

<<<<<<< HEAD
@connect(
	null,
	dispatch => ({
		typing: status => dispatch(imTyping(status))
	})
)

export default class MessageBox extends React.PureComponent {
=======
@connect(state => ({
	message: state.messages.message,
	editing: state.messages.editing
}), dispatch => ({
	editRequest: message => dispatch(editRequest(message))
}))
export default class MessageBox extends React.Component {
>>>>>>> 5ad676f7
	static propTypes = {
		onSubmit: PropTypes.func.isRequired,
		rid: PropTypes.string.isRequired,
		editRequest: PropTypes.func.isRequired,
		message: PropTypes.object,
		editing: PropTypes.bool
	}

	componentWillReceiveProps(nextProps) {
		if (this.props.message !== nextProps.message) {
			this.component.setNativeProps({ text: nextProps.message.msg });
			this.component.focus();
		}
	}

	submit(message) {
		const { editing } = this.props;
		if (message.trim() === '') {
			return;
		}

		// if is editing a message
		if (editing) {
			const { _id, rid } = this.props.message;
			this.props.editRequest({ _id, msg: message, rid });
		} else {
			// if is submiting a new message
			this.props.onSubmit(message);
		}
		this.component.setNativeProps({ text: '' });
	}

	addFile = () => {
		const options = {
			customButtons: [{
				name: 'import', title: 'Import File From'
			}]
		};

		ImagePicker.showImagePicker(options, (response) => {
			if (response.didCancel) {
				console.log('User cancelled image picker');
			} else if (response.error) {
				console.log('ImagePicker Error: ', response.error);
			} else if (response.customButton) {
				console.log('User tapped custom button: ', response.customButton);
			} else {
				const fileInfo = {
					name: response.fileName,
					size: response.fileSize,
					type: response.type || 'image/jpeg',
					// description: '',
					store: 'Uploads'
				};
				RocketChat.sendFileMessage(this.props.rid, fileInfo, response.data);
			}
		});
	}

	render() {
		return (
			<View style={[styles.textBox, (this.props.editing ? styles.editing : null)]}>
				<SafeAreaView style={styles.safeAreaView}>
					<TextInput
						ref={component => this.component = component}
						style={styles.textBoxInput}
						returnKeyType='send'
						onSubmitEditing={event => this.submit(event.nativeEvent.text)}
						blurOnSubmit={false}
						placeholder='New message'
						onChangeText={text => this.props.typing(text.length > 0)}
						underlineColorAndroid='transparent'
						defaultValue=''
					/>
					<Icon style={styles.fileButton} name='add-circle-outline' onPress={this.addFile} />
				</SafeAreaView>
			</View>
		);
	}
}<|MERGE_RESOLUTION|>--- conflicted
+++ resolved
@@ -4,10 +4,7 @@
 import Icon from 'react-native-vector-icons/MaterialIcons';
 import ImagePicker from 'react-native-image-picker';
 import { connect } from 'react-redux';
-<<<<<<< HEAD
 import { imTyping } from '../actions/room';
-=======
->>>>>>> 5ad676f7
 import RocketChat from '../lib/rocketchat';
 import { editRequest } from '../actions/messages';
 
@@ -39,24 +36,14 @@
 	}
 });
 
-<<<<<<< HEAD
-@connect(
-	null,
-	dispatch => ({
-		typing: status => dispatch(imTyping(status))
-	})
-)
-
-export default class MessageBox extends React.PureComponent {
-=======
 @connect(state => ({
 	message: state.messages.message,
 	editing: state.messages.editing
 }), dispatch => ({
-	editRequest: message => dispatch(editRequest(message))
+	editRequest: message => dispatch(editRequest(message)),
+	typing: status => dispatch(imTyping(status))
 }))
 export default class MessageBox extends React.Component {
->>>>>>> 5ad676f7
 	static propTypes = {
 		onSubmit: PropTypes.func.isRequired,
 		rid: PropTypes.string.isRequired,
