--- conflicted
+++ resolved
@@ -49,9 +49,6 @@
 	IActionRoles &
 	IActionSettings &
 	TActionEncryption &
-<<<<<<< HEAD
-	TActionServer;
-=======
 	TActionSortPreferences &
-  TActionUserTyping;
->>>>>>> 4109767a
+	TActionUserTyping &
+	TActionServer;