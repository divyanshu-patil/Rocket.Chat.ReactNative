--- conflicted
+++ resolved
@@ -6,17 +6,14 @@
 import { TActionSelectedUsers } from '../../actions/selectedUsers';
 import { IActionSettings } from '../../actions/settings';
 import { TActionSortPreferences } from '../../actions/sortPreferences';
+import { TActionUserTyping } from '../../actions/usersTyping';
 // REDUCERS
 import { IActiveUsers } from '../../reducers/activeUsers';
 import { IEncryption } from '../../reducers/encryption';
 import { IInviteLinks } from '../../reducers/inviteLinks';
 import { IRoles } from '../../reducers/roles';
 import { ISelectedUsers } from '../../reducers/selectedUsers';
-<<<<<<< HEAD
-import { TActionUserTyping } from '../../actions/usersTyping';
-=======
 import { ISettings } from '../../reducers/settings';
->>>>>>> 87b5581c
 
 export interface IApplicationState {
 	settings: ISettings;
@@ -42,9 +39,6 @@
 	roles: IRoles;
 }
 
-<<<<<<< HEAD
-export type TApplicationActions = TActionActiveUsers & TActionSelectedUsers & TActionUserTyping;
-=======
 export type TApplicationActions = TActionActiveUsers &
 	TActionSelectedUsers &
 	TActionCustomEmojis &
@@ -52,5 +46,5 @@
 	IActionRoles &
 	IActionSettings &
 	TActionEncryption &
-	TActionSortPreferences;
->>>>>>> 87b5581c
+	TActionSortPreferences &
+  TActionUserTyping;