// ACTIONS
import { TActionServer } from '../../actions/server';
import { TActionActiveUsers } from '../../actions/activeUsers';
import { TActionCustomEmojis } from '../../actions/customEmojis';
import { TActionEncryption } from '../../actions/encryption';
import { TActionInviteLinks } from '../../actions/inviteLinks';
import { IActionRoles } from '../../actions/roles';
import { TActionSelectedUsers } from '../../actions/selectedUsers';
import { IActionSettings } from '../../actions/settings';
import { TActionSortPreferences } from '../../actions/sortPreferences';
import { TActionUserTyping } from '../../actions/usersTyping';
// REDUCERS
import { IActiveUsers } from '../../reducers/activeUsers';
import { IEncryption } from '../../reducers/encryption';
import { IInviteLinks } from '../../reducers/inviteLinks';
import { IRoles } from '../../reducers/roles';
import { ISelectedUsers } from '../../reducers/selectedUsers';
<<<<<<< HEAD
import { IServer } from '../../reducers/server';
=======
import { IConnect } from '../../reducers/connect';
>>>>>>> 19a0c1db
import { ISettings } from '../../reducers/settings';


export interface IApplicationState {
	settings: ISettings;
	login: any;
<<<<<<< HEAD
	meteor: any;
	server: IServer;
=======
	meteor: IConnect;
	server: any;
>>>>>>> 19a0c1db
	selectedUsers: ISelectedUsers;
	createChannel: any;
	app: any;
	room: any;
	rooms: any;
	sortPreferences: any;
	share: any;
	customEmojis: any;
	activeUsers: IActiveUsers;
	usersTyping: any;
	inviteLinks: IInviteLinks;
	createDiscussion: any;
	inquiry: any;
	enterpriseModules: any;
	encryption: IEncryption;
	permissions: any;
	roles: IRoles;
}

export type TApplicationActions = TActionActiveUsers &
	TActionSelectedUsers &
	TActionCustomEmojis &
	TActionInviteLinks &
	IActionRoles &
	IActionSettings &
	TActionEncryption &
	TActionSortPreferences &
	TActionUserTyping &
	TActionServer;<|MERGE_RESOLUTION|>--- conflicted
+++ resolved
@@ -15,24 +15,15 @@
 import { IInviteLinks } from '../../reducers/inviteLinks';
 import { IRoles } from '../../reducers/roles';
 import { ISelectedUsers } from '../../reducers/selectedUsers';
-<<<<<<< HEAD
 import { IServer } from '../../reducers/server';
-=======
 import { IConnect } from '../../reducers/connect';
->>>>>>> 19a0c1db
 import { ISettings } from '../../reducers/settings';
-
 
 export interface IApplicationState {
 	settings: ISettings;
 	login: any;
-<<<<<<< HEAD
-	meteor: any;
+	meteor: IConnect;
 	server: IServer;
-=======
-	meteor: IConnect;
-	server: any;
->>>>>>> 19a0c1db
 	selectedUsers: ISelectedUsers;
 	createChannel: any;
 	app: any;
