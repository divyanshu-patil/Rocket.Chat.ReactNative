import { TActionActiveUsers } from '../../actions/activeUsers';
<<<<<<< HEAD
import { TActionInviteLinks } from '../../actions/inviteLinks';
import { TActionSelectedUsers } from '../../actions/selectedUsers';
// REDUCERS
import { IActiveUsers } from '../../reducers/activeUsers';
import { IInviteLinks } from '../../reducers/inviteLinks';
=======
import { IActionRoles } from '../../actions/roles';
import { TActionSelectedUsers } from '../../actions/selectedUsers';
import { IActionSettings } from '../../actions/settings';
// REDUCERS
import { IActiveUsers } from '../../reducers/activeUsers';
import { IRoles } from '../../reducers/roles';
>>>>>>> c6c13f4d
import { ISelectedUsers } from '../../reducers/selectedUsers';
import { ISettings } from '../../reducers/settings';

export interface IApplicationState {
	settings: ISettings;
	login: any;
	meteor: any;
	server: any;
	selectedUsers: ISelectedUsers;
	createChannel: any;
	app: any;
	room: any;
	rooms: any;
	sortPreferences: any;
	share: any;
	customEmojis: any;
	activeUsers: IActiveUsers;
	usersTyping: any;
	inviteLinks: IInviteLinks;
	createDiscussion: any;
	inquiry: any;
	enterpriseModules: any;
	encryption: any;
	permissions: any;
	roles: IRoles;
}

<<<<<<< HEAD
export type TApplicationActions = TActionActiveUsers & TActionSelectedUsers & TActionInviteLinks;
=======
export type TApplicationActions = TActionActiveUsers & TActionSelectedUsers & IActionRoles & IActionSettings;
>>>>>>> c6c13f4d
<|MERGE_RESOLUTION|>--- conflicted
+++ resolved
@@ -1,18 +1,12 @@
 import { TActionActiveUsers } from '../../actions/activeUsers';
-<<<<<<< HEAD
 import { TActionInviteLinks } from '../../actions/inviteLinks';
-import { TActionSelectedUsers } from '../../actions/selectedUsers';
-// REDUCERS
-import { IActiveUsers } from '../../reducers/activeUsers';
-import { IInviteLinks } from '../../reducers/inviteLinks';
-=======
 import { IActionRoles } from '../../actions/roles';
 import { TActionSelectedUsers } from '../../actions/selectedUsers';
 import { IActionSettings } from '../../actions/settings';
 // REDUCERS
 import { IActiveUsers } from '../../reducers/activeUsers';
+import { IInviteLinks } from '../../reducers/inviteLinks';
 import { IRoles } from '../../reducers/roles';
->>>>>>> c6c13f4d
 import { ISelectedUsers } from '../../reducers/selectedUsers';
 import { ISettings } from '../../reducers/settings';
 
@@ -40,8 +34,4 @@
 	roles: IRoles;
 }
 
-<<<<<<< HEAD
-export type TApplicationActions = TActionActiveUsers & TActionSelectedUsers & TActionInviteLinks;
-=======
-export type TApplicationActions = TActionActiveUsers & TActionSelectedUsers & IActionRoles & IActionSettings;
->>>>>>> c6c13f4d
+export type TApplicationActions = TActionActiveUsers & TActionSelectedUsers & TActionInviteLinks & IActionRoles & IActionSettings;