<<<<<<< HEAD
// ACTIONS
import { TActionSelectedUsers } from '../../actions/selectedUsers';
import { TActionActiveUsers } from '../../actions/activeUsers';
import { TActionServer } from '../../actions/server';
=======
import { TActionActiveUsers } from '../../actions/activeUsers';
import { TActionInviteLinks } from '../../actions/inviteLinks';
import { IActionRoles } from '../../actions/roles';
import { TActionSelectedUsers } from '../../actions/selectedUsers';
import { IActionSettings } from '../../actions/settings';
>>>>>>> 65757056
// REDUCERS
import { IActiveUsers } from '../../reducers/activeUsers';
import { IInviteLinks } from '../../reducers/inviteLinks';
import { IRoles } from '../../reducers/roles';
import { ISelectedUsers } from '../../reducers/selectedUsers';
<<<<<<< HEAD
import { IServer } from '../../reducers/server';
=======
import { ISettings } from '../../reducers/settings';
>>>>>>> 65757056

export interface IApplicationState {
	settings: ISettings;
	login: any;
	meteor: any;
	server: IServer;
	selectedUsers: ISelectedUsers;
	createChannel: any;
	app: any;
	room: any;
	rooms: any;
	sortPreferences: any;
	share: any;
	customEmojis: any;
	activeUsers: IActiveUsers;
	usersTyping: any;
	inviteLinks: IInviteLinks;
	createDiscussion: any;
	inquiry: any;
	enterpriseModules: any;
	encryption: any;
	permissions: any;
	roles: IRoles;
}

<<<<<<< HEAD
export type TApplicationActions = TActionActiveUsers & TActionSelectedUsers & TActionServer;
=======
export type TApplicationActions = TActionActiveUsers & TActionSelectedUsers & TActionInviteLinks & IActionRoles & IActionSettings;
>>>>>>> 65757056
<|MERGE_RESOLUTION|>--- conflicted
+++ resolved
@@ -1,25 +1,17 @@
-<<<<<<< HEAD
 // ACTIONS
-import { TActionSelectedUsers } from '../../actions/selectedUsers';
-import { TActionActiveUsers } from '../../actions/activeUsers';
 import { TActionServer } from '../../actions/server';
-=======
 import { TActionActiveUsers } from '../../actions/activeUsers';
 import { TActionInviteLinks } from '../../actions/inviteLinks';
 import { IActionRoles } from '../../actions/roles';
 import { TActionSelectedUsers } from '../../actions/selectedUsers';
 import { IActionSettings } from '../../actions/settings';
->>>>>>> 65757056
 // REDUCERS
 import { IActiveUsers } from '../../reducers/activeUsers';
 import { IInviteLinks } from '../../reducers/inviteLinks';
 import { IRoles } from '../../reducers/roles';
 import { ISelectedUsers } from '../../reducers/selectedUsers';
-<<<<<<< HEAD
 import { IServer } from '../../reducers/server';
-=======
 import { ISettings } from '../../reducers/settings';
->>>>>>> 65757056
 
 export interface IApplicationState {
 	settings: ISettings;
@@ -45,8 +37,9 @@
 	roles: IRoles;
 }
 
-<<<<<<< HEAD
-export type TApplicationActions = TActionActiveUsers & TActionSelectedUsers & TActionServer;
-=======
-export type TApplicationActions = TActionActiveUsers & TActionSelectedUsers & TActionInviteLinks & IActionRoles & IActionSettings;
->>>>>>> 65757056
+export type TApplicationActions = TActionActiveUsers &
+	TActionSelectedUsers &
+	TActionInviteLinks &
+	IActionRoles &
+	IActionSettings &
+	TActionServer;