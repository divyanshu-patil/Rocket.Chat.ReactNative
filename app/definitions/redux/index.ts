import { TActionActiveUsers } from '../../actions/activeUsers';
<<<<<<< HEAD
import { IActionRoles } from '../../actions/roles';
import { TActionSelectedUsers } from '../../actions/selectedUsers';
=======
import { TActionSelectedUsers } from '../../actions/selectedUsers';
import { IActionSettings } from '../../actions/settings';
>>>>>>> 27369f60
// REDUCERS
import { IActiveUsers } from '../../reducers/activeUsers';
import { IRoles } from '../../reducers/roles';
import { ISelectedUsers } from '../../reducers/selectedUsers';
import { ISettings } from '../../reducers/settings';

export interface IApplicationState {
	settings: ISettings;
	login: any;
	meteor: any;
	server: any;
	selectedUsers: ISelectedUsers;
	createChannel: any;
	app: any;
	room: any;
	rooms: any;
	sortPreferences: any;
	share: any;
	customEmojis: any;
	activeUsers: IActiveUsers;
	usersTyping: any;
	inviteLinks: any;
	createDiscussion: any;
	inquiry: any;
	enterpriseModules: any;
	encryption: any;
	permissions: any;
	roles: IRoles;
}

<<<<<<< HEAD
export type TApplicationActions = TActionActiveUsers & TActionSelectedUsers & IActionRoles;
=======
export type TApplicationActions = TActionActiveUsers & TActionSelectedUsers & IActionSettings;
>>>>>>> 27369f60
<|MERGE_RESOLUTION|>--- conflicted
+++ resolved
@@ -1,11 +1,7 @@
 import { TActionActiveUsers } from '../../actions/activeUsers';
-<<<<<<< HEAD
 import { IActionRoles } from '../../actions/roles';
 import { TActionSelectedUsers } from '../../actions/selectedUsers';
-=======
-import { TActionSelectedUsers } from '../../actions/selectedUsers';
 import { IActionSettings } from '../../actions/settings';
->>>>>>> 27369f60
 // REDUCERS
 import { IActiveUsers } from '../../reducers/activeUsers';
 import { IRoles } from '../../reducers/roles';
@@ -36,8 +32,4 @@
 	roles: IRoles;
 }
 
-<<<<<<< HEAD
-export type TApplicationActions = TActionActiveUsers & TActionSelectedUsers & IActionRoles;
-=======
-export type TApplicationActions = TActionActiveUsers & TActionSelectedUsers & IActionSettings;
->>>>>>> 27369f60
+export type TApplicationActions = TActionActiveUsers & TActionSelectedUsers & IActionRoles & IActionSettings;