--- conflicted
+++ resolved
@@ -1,20 +1,14 @@
 import { TActionActiveUsers } from '../../actions/activeUsers';
-<<<<<<< HEAD
 import { TActionEncryption } from '../../actions/encryption';
-import { TActionSelectedUsers } from '../../actions/selectedUsers';
-// REDUCERS
-import { IActiveUsers } from '../../reducers/activeUsers';
-import { IEncryption } from '../../reducers/encryption';
-=======
 import { TActionInviteLinks } from '../../actions/inviteLinks';
 import { IActionRoles } from '../../actions/roles';
 import { TActionSelectedUsers } from '../../actions/selectedUsers';
 import { IActionSettings } from '../../actions/settings';
 // REDUCERS
 import { IActiveUsers } from '../../reducers/activeUsers';
+import { IEncryption } from '../../reducers/encryption';
 import { IInviteLinks } from '../../reducers/inviteLinks';
 import { IRoles } from '../../reducers/roles';
->>>>>>> bf837499
 import { ISelectedUsers } from '../../reducers/selectedUsers';
 import { ISettings } from '../../reducers/settings';
 
@@ -42,8 +36,4 @@
 	roles: IRoles;
 }
 
-<<<<<<< HEAD
-export type TApplicationActions = TActionActiveUsers & TActionSelectedUsers & TActionEncryption;
-=======
-export type TApplicationActions = TActionActiveUsers & TActionSelectedUsers & TActionInviteLinks & IActionRoles & IActionSettings;
->>>>>>> bf837499
+export type TApplicationActions = TActionActiveUsers & TActionSelectedUsers & TActionEncryption& TActionInviteLinks & IActionRoles & IActionSettings;