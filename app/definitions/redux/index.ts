--- conflicted
+++ resolved
@@ -1,14 +1,9 @@
 import { TActionActiveUsers } from '../../actions/activeUsers';
-<<<<<<< HEAD
 import { TActionCustomEmojis } from '../../actions/customEmojis';
-import { TActionSelectedUsers } from '../../actions/selectedUsers';
-=======
-import { TActionEncryption } from '../../actions/encryption';
 import { TActionInviteLinks } from '../../actions/inviteLinks';
 import { IActionRoles } from '../../actions/roles';
 import { TActionSelectedUsers } from '../../actions/selectedUsers';
 import { IActionSettings } from '../../actions/settings';
->>>>>>> 86398c46
 // REDUCERS
 import { IActiveUsers } from '../../reducers/activeUsers';
 import { IEncryption } from '../../reducers/encryption';
@@ -41,8 +36,4 @@
 	roles: IRoles;
 }
 
-<<<<<<< HEAD
-export type TApplicationActions = TActionActiveUsers & TActionSelectedUsers & TActionCustomEmojis;
-=======
-export type TApplicationActions = TActionActiveUsers & TActionSelectedUsers & TActionEncryption& TActionInviteLinks & IActionRoles & IActionSettings;
->>>>>>> 86398c46
+export type TApplicationActions = TActionActiveUsers & TActionSelectedUsers & TActionCustomEmojis & TActionInviteLinks & IActionRoles & IActionSettings;