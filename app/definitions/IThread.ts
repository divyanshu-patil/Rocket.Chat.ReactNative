--- conflicted
+++ resolved
@@ -64,13 +64,8 @@
 	dcount?: number | string;
 	dlm?: number;
 	tmid?: string;
-<<<<<<< HEAD
 	tcount?: number | string;
 	tlm?: Date;
-=======
-	tcount: number | string;
-	tlm?: string;
->>>>>>> 2946c472
 	replies?: string[];
 	mentions?: IUserMention[];
 	channels?: IUserChannel[];
