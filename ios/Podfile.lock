--- conflicted
+++ resolved
@@ -541,11 +541,7 @@
     - TOCropViewController
   - RNLocalize (2.1.1):
     - React-Core
-<<<<<<< HEAD
-  - RNReanimated (2.2.0):
-=======
   - RNReanimated (2.2.2):
->>>>>>> d19f1245
     - DoubleConversion
     - FBLazyVector
     - FBReactNativeSpec
@@ -1067,11 +1063,7 @@
   RNGestureHandler: a479ebd5ed4221a810967000735517df0d2db211
   RNImageCropPicker: 38865ab4af1b0b2146ad66061196bc0184946855
   RNLocalize: 82a569022724d35461e2dc5b5d015a13c3ca995b
-<<<<<<< HEAD
-  RNReanimated: 9c13c86454bfd54dab7505c1a054470bfecd2563
-=======
   RNReanimated: 241c586663f44f19a53883c63375fdd041253960
->>>>>>> d19f1245
   RNRootView: 895a4813dedeaca82db2fa868ca1c333d790e494
   RNScreens: c526239bbe0e957b988dacc8d75ac94ec9cb19da
   RNVectorIcons: 31cebfcf94e8cf8686eb5303ae0357da64d7a5a4
